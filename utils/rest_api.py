--- conflicted
+++ resolved
@@ -613,11 +613,9 @@
         # Apply skip if needed (max_rows in get_cleansed_dataset only handles the limit)
         if skip > 0 and cleansed_dataset.dataset.to_df().shape[0] > skip:
             # Create a new dataset with skipped rows
-<<<<<<< HEAD
-            skipped_df = cleansed_dataset.dataset.to_df().iloc[skip:limit]
-=======
-            skipped_df = cleansed_dataset.dataset.to_df().iloc[skip:min(limit, max_rows)]
->>>>>>> 07e6993a
+            skipped_df = cleansed_dataset.dataset.to_df().iloc[
+                skip : min(limit, max_rows)
+            ]
             cleansed_dataset.dataset = AnalystDataset(name=name, data=skipped_df)
         elif skip > 0:
             # If skip is greater than the number of rows, return an empty dataset
